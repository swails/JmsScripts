--- conflicted
+++ resolved
@@ -19,11 +19,7 @@
       if igb == 2:
          relene = 26.77653 + KB * LN_TO_LOG * TEMP * pKa
       elif igb == 5:
-<<<<<<< HEAD
          relene = 26.77068 + KB * LN_TO_LOG * TEMP * pKa
-=======
-         relene = 26.77252 + KB * LN_TO_LOG * TEMP * pKa
->>>>>>> 1c6bccd3
       else:
          relene = 0.0
 
